--- conflicted
+++ resolved
@@ -24,10 +24,6 @@
 neothesia = { path = "./neothesia", default-features = false }
 neothesia-core = { path = "./neothesia-core" }
 midi-file = { path = "./midi-file" }
-<<<<<<< HEAD
 midi-io = { path = "./midi-io" }
 piano-math = { path = "./piano-math" }
-=======
-piano-math = { path = "./piano-math" }
-dumb-http = { path = "./dumb-http" }
->>>>>>> 0d26f18f
+dumb-http = { path = "./dumb-http" }